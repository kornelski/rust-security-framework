--- conflicted
+++ resolved
@@ -75,13 +75,8 @@
 
 use core_foundation::array::CFArray;
 use core_foundation::base::{Boolean, TCFType};
-<<<<<<< HEAD
 use core_foundation::string::CFString;
-use core_foundation_sys::base::OSStatus;
-=======
->>>>>>> b4d5d288
-use core_foundation_sys::base::kCFAllocatorDefault;
-use core_foundation_sys::base::OSStatus;
+use core_foundation_sys::base::{kCFAllocatorDefault, OSStatus};
 use libc::{c_void, size_t};
 use security_framework_sys::base::{
     errSecBadReq, errSecIO, errSecNotTrusted, errSecSuccess, errSecTrustSettingDeny,
@@ -713,7 +708,10 @@
             CFArray::wrap_under_create_rule(protocols_ref)
         };
 
-        Ok(protocols.into_iter().map(|proto| proto.to_string()).collect())
+        Ok(protocols
+            .into_iter()
+            .map(|proto| proto.to_string())
+            .collect())
     }
 
     /// Sets the Application Layer Protocol Negotiation (ALPN) protocols list.
@@ -722,12 +720,11 @@
         // When CFMutableArray is added to core-foundation and IntoIterator trait
         // is implemented for CFMutableArray, the code below should directly collect
         // into a CFMutableArray.
-        let protocols = CFArray::from_CFTypes(
-            &protocols.iter()
-                .map(|proto| CFString::new(proto))
-                .collect::<Vec<_>>()
-        );
-        
+        let protocols = CFArray::from_CFTypes(&protocols
+            .iter()
+            .map(|proto| CFString::new(proto))
+            .collect::<Vec<_>>());
+
         unsafe { cvt(SSLSetALPNProtocols(self.0, protocols.as_concrete_TypeRef())) }
     }
 
